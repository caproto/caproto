--- conflicted
+++ resolved
@@ -1041,11 +1041,7 @@
     as possible to fetch many values.
     """
     if context is None:
-<<<<<<< HEAD
-        context = PV.default_context()
-=======
         context = _make_context()
->>>>>>> 0708b8f6
 
     pvs = context.get_pvs(*pvlist)
 
