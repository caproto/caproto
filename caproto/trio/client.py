# This is a channel access client implemented using trio.

# It builds on the abstractions used in caproto, adding transport and some
# caches for matching requests with responses.
#
# VirtualCircuit: has a caproto.VirtualCircuit, a socket, and some caches.
# Channel: has a VirtualCircuit and a caproto.ClientChannel.
# Context: has a caproto.Broadcaster, a UDP socket, a cache of
#          search results and a cache of VirtualCircuits.
#
import getpass
import logging
import time

import caproto as ca
import trio

from collections import OrderedDict, defaultdict
from trio import socket
from .._utils import (batch_requests, CaprotoError, ThreadsafeCounter,
                      get_environment_variables, safe_getsockname)
from .._constants import (STALE_SEARCH_EXPIRATION, SEARCH_MAX_DATAGRAM_BYTES)

from .util import open_memory_channel


class TrioClientError(CaprotoError):
    ...


class ChannelReadError(TrioClientError):
    ...


if not hasattr(trio.SocketStream, 'sendmsg'):
    # monkey-patch in sendmsg in trio
    async def sendmsg(self, buffers):
        from trio._highlevel_socket import _translate_socket_errors_to_stream_errors  # noqa
        if self.socket.did_shutdown_SHUT_WR:
            await trio._core.checkpoint()
            raise trio.ClosedStreamError("can't send data after sending EOF")
        with self._send_conflict_detector:
            with _translate_socket_errors_to_stream_errors():
                return (await self.socket.sendmsg(buffers))

    trio.SocketStream.sendmsg = sendmsg
    del sendmsg


class VirtualCircuit:
    "Wraps a caproto.VirtualCircuit and adds transport."
    def __init__(self, circuit, *, nursery):
        self.circuit = circuit  # a caproto.VirtualCircuit
        self.log = self.circuit.log
        self.nursery = nursery
        self.channels = {}  # map cid to Channel
        self.ioids = {}  # map ioid to Channel
        self.ioid_data = {}  # map ioid to server response
        self.subscriptionids = {}  # map subscriptionid to Channel
        self.connected = True
        self.socket = None
        self.command_chan = open_memory_channel(1000)
        self.new_command_condition = trio.Condition()
        self._socket_lock = trio.Lock()

    async def connect(self):
        async with self._socket_lock:
            # This is a trio.SocketStream.
            self.socket = await trio.open_tcp_stream(*self.circuit.address)
            self.circuit.our_address = self.socket.socket.getsockname()
        # Kick off background loops that read from the socket
        # and process the commands read from it.
        self.nursery.start_soon(self._receive_loop)
        self.nursery.start_soon(self._command_queue_loop)
        # Send commands that initialize the Circuit.
        await self.send(ca.VersionRequest(version=ca.DEFAULT_PROTOCOL_VERSION,
                                          priority=self.circuit.priority))
        host_name = socket.gethostname()
        await self.send(ca.HostNameRequest(name=host_name))
        client_name = getpass.getuser()
        await self.send(ca.ClientNameRequest(name=client_name))

    async def _receive_loop(self):
        num_bytes_needed = 0
        sender = self.command_chan.send
        while True:
            bytes_to_recv = max(32768, num_bytes_needed)
            bytes_received = await self.socket.receive_some(bytes_to_recv)
            if not len(bytes_received):
                self.connected = False
                break
            commands, num_bytes_needed = self.circuit.recv(bytes_received)
            for c in commands:
                await sender.send(c)

    async def _command_queue_loop(self):
        receiver = self.command_chan.receive
        while True:
            try:
                command = await receiver.receive()
                self.circuit.process_command(command)
            except Exception as ex:
                self.log.error('Command queue evaluation failed: {!r}'
                               ''.format(command), exc_info=ex)
                continue

            if command is ca.DISCONNECTED:
                self.log.debug('Command queue loop exiting')
                break
            elif isinstance(command, (ca.ReadNotifyResponse,
                                      ca.ReadResponse,
                                      ca.WriteNotifyResponse)):
                user_event = self.ioids.pop(command.ioid)
                self.ioid_data[command.ioid] = command
                user_event.set()
            elif isinstance(command, ca.EventAddResponse):
                if command.subscriptionid in self.circuit.event_add_commands:
                    user_queue = self.subscriptionids[command.subscriptionid]
                    await user_queue.put(command)
                else:
                    self.subscriptionids.pop(command.subscriptionid)
            elif isinstance(command, ca.EventCancelResponse):
                self.subscriptionids.pop(command.subscriptionid)
            elif isinstance(command, ca.ErrorResponse):
                original_req = command.original_request
                cmd_class = ca.get_command_class(ca.CLIENT, original_req)
                if cmd_class in (ca.ReadNotifyRequest, ca.ReadRequest,
                                 ca.WriteNotifyRequest):
                    ioid = original_req.parameter2
                    user_event = self.ioids.pop(ioid)
                    self.ioid_data[ioid] = command
                    user_event.set()
            async with self.new_command_condition:
                self.new_command_condition.notify_all()

    async def send(self, *commands):
        """
        Process a command and tranport it over the TCP socket for this circuit.
        """
        if self.connected:
            buffers_to_send = self.circuit.send(*commands)
            async with self._socket_lock:
                if self.socket is None:
                    raise RuntimeError('socket connection failed')

                await ca.async_send_all(buffers_to_send, self.socket.sendmsg)


class Channel:
    """Wraps a VirtualCircuit and a caproto.ClientChannel."""
    def __init__(self, circuit, channel):
        self.circuit = circuit  # a VirtualCircuit
        self.channel = channel  # a caproto.ClientChannel
        self.last_reading = None
        self.monitoring_queues = {}  # maps subscriptionid to trio.Task
        self._callback = None  # user func to call when subscriptions are run

    @property
    def nursery(self):
        return self.circuit.nursery

    def register_user_callback(self, func):
        """
        Func to be called when a subscription receives a new EventAdd command.

        This function will be called by a Task in the main thread. If ``func``
        needs to do CPU-intensive or I/O-related work, it should execute that
        work in a separate thread of process.
        """
        self._callback = func

    def process_subscription(self, event_add_command):
        if self._callback is None:
            return
        else:
            self._callback(event_add_command)

    async def wait_for_connection(self):
        """Wait for this Channel to be connected, ready to use.

        The method ``Context.create_channel`` spawns an asynchronous task to
        initialize the connection in the fist place. This method waits for it
        to complete.
        """
        while not self.channel.states[ca.CLIENT] is ca.CONNECTED:
            await self.wait_on_new_command()

    async def disconnect(self):
        "Disconnect this Channel."
        if self.channel.states[ca.CLIENT] is ca.CONNECTED:
            await self.circuit.send(self.channel.clear())
        while self.channel.states[ca.CLIENT] is ca.MUST_CLOSE:
            await self.wait_on_new_command()

        for sub_id, queue in self.circuit.subscriptionids.items():
            self.log.debug("Disconnecting subscription id %s", sub_id)
            await queue.put(ca.DISCONNECTED)

    async def read(self, *args, **kwargs):
        """Request a fresh reading, wait for it, return it and stash it.

        The most recent reading is always available in the ``last_reading``
        attribute.
        """
        command = self.channel.read(*args, **kwargs)
        # Stash the ioid to match the response to the request.
        ioid = command.ioid
        event = trio.Event()
        self.circuit.ioids[ioid] = event
        await self.circuit.send(command)
        await event.wait()

        reading = self.circuit.ioid_data.pop(ioid)
        if isinstance(reading, (ca.ReadResponse, ca.ReadNotifyResponse)):
            self.last_reading = reading
            return self.last_reading
        else:
            raise ChannelReadError(str(reading))

    async def write(self, *args, notify=False, **kwargs):
        "Write a new value and await confirmation from the server."
        command = self.channel.write(*args, notify=notify, **kwargs)
        if notify:
            # Stash the ioid to match the response to the request.
            ioid = command.ioid
            event = trio.Event()
            self.circuit.ioids[ioid] = event
        await self.circuit.send(command)
        if notify:
            await event.wait()
            return self.circuit.ioid_data.pop(ioid)

    async def subscribe(self, *args, **kwargs):
        "Start a new subscription and spawn an async task to receive readings."
        command = self.channel.subscribe(*args, **kwargs)
        # Stash the subscriptionid to match the response to the request.
        channel = open_memory_channel(100)
        self.circuit.subscriptionids[command.subscriptionid] = channel.send
        await self.circuit.send(command)

        async def _queue_loop(task_status):
            task_status.started()
            while True:
                command = await channel.receive.receive()
                if command is ca.DISCONNECTED:
                    break
                self.process_subscription(command)

        await self.nursery.start(_queue_loop)
        return command.subscriptionid

    async def unsubscribe(self, subscriptionid, *args, **kwargs):
        "Cancel a subscription and await confirmation from the server."
        await self.circuit.send(self.channel.unsubscribe(subscriptionid))
        while subscriptionid in self.circuit.subscriptionids:
            await self.wait_on_new_command()

    async def wait_on_new_command(self):
        '''Wait for a new command to come in'''
        async with self.circuit.new_command_condition:
            await self.circuit.new_command_condition.wait()


class SharedBroadcaster:
    def __init__(self, *, nursery):
        self.nursery = nursery
        self.broadcaster = ca.Broadcaster(our_role=ca.CLIENT)
        self.log = self.broadcaster.log
        self.command_chan = open_memory_channel(1000)
        self.broadcaster_command_condition = trio.Condition()
        self._cleanup_condition = trio.Condition()
        self._cleanup_event = trio.Event()

        # UDP socket broadcasting to CA servers
        self.udp_sock = None
        self.registered = False  # refers to RepeaterRegisterRequest
        self.unanswered_searches = {}  # map search id (cid) to name
        self.search_results = {}  # map name to address
        self.new_id = ThreadsafeCounter(
            dont_clash_with=self.unanswered_searches)

        self.environ = get_environment_variables()
        self.ca_server_port = self.environ['EPICS_CA_SERVER_PORT']

    async def send(self, port, *commands):
        """
        Process a command and tranport it over the UDP socket.
        """
        bytes_to_send = self.broadcaster.send(*commands)
        tags = {'role': 'CLIENT',
                'our_address': self.broadcaster.client_address,
                'direction': '--->>>'}
        for host in ca.get_address_list():
            if ':' in host:
                host, _, port_as_str = host.partition(':')
                specified_port = int(port_as_str)
            else:
                specified_port = port
            tags['their_address'] = (host, specified_port)
            self.broadcaster.log.debug(
                '%d commands %dB',
                len(commands), len(bytes_to_send), extra=tags)
            try:
                await self.udp_sock.sendto(bytes_to_send,
                                           (host, specified_port))
            except OSError as ex:
                raise ca.CaprotoNetworkError(
                    f'{ex} while sending {len(bytes_to_send)} bytes to '
                    f'{host}:{specified_port}') from ex

    async def disconnect(self):
        'Disconnect the broadcaster and stop listening'
        async with self._cleanup_condition:
            self._cleanup_event.set()
            self.log.debug('Broadcaster: Disconnecting the command queue loop')
            await self.command_chan.send.send(ca.DISCONNECTED)
            self.log.debug('Broadcaster: Closing the UDP socket')
            self.udp_sock = None
            self._cleanup_condition.notify_all()
        self.log.debug('Broadcaster disconnect complete')

    async def register(self):
        "Register this client with the CA Repeater."
        # TODO don't spawn these more than once
        self.nursery.start_soon(self._broadcaster_queue_loop)
        await self.nursery.start(self._broadcaster_recv_loop)

    async def _broadcaster_recv_loop(self, task_status):
        self.udp_sock = ca.bcast_socket(socket_module=socket)
<<<<<<< HEAD
        # Must bind or getsocketname() will raise on Windows.
        # See https://github.com/caproto/caproto/issues/514.
        self.udp_sock.bind(('', 0))
        self.broadcaster.our_address = self.udp_sock.getsockname()[:2]
=======
        self.broadcaster.our_address = safe_getsockname(self.udp_sock)
>>>>>>> ffc1952a
        command = self.broadcaster.register('127.0.0.1')
        await self.send(ca.EPICS_CA2_PORT, command)
        task_status.started()

        while True:
            async with self._cleanup_condition:
                if self._cleanup_event.is_set():
                    self.udp_sock.close()
                    self.log.debug('Exiting broadcaster recv loop')
                    break

            try:
                with trio.fail_after(0.5):
                    bytes_received, address = await self.udp_sock.recvfrom(4096)
            except trio.TooSlowError:
                continue

            if bytes_received:
                if bytes_received is ca.DISCONNECTED:
                    break
                commands = self.broadcaster.recv(bytes_received, address)
                await self.command_chan.send.send(commands)

    async def _broadcaster_queue_loop(self):
        while True:
            try:
                commands = await self.command_chan.receive.receive()
                if commands is ca.DISCONNECTED:
                    break
                self.broadcaster.process_commands(commands)
            except Exception as ex:
                self.log.error('Broadcaster command queue evaluation failed',
                               exc_info=ex)
                continue

            for command in commands:
                if isinstance(command, ca.RepeaterConfirmResponse):
                    self.registered = True
                elif isinstance(command, ca.VersionResponse):
                    # Check that the server version is one we can talk to.
                    if command.version <= 11:
                        self.log.debug('Old client on version %s',
                                       command.version)
                        continue
                elif isinstance(command, ca.SearchResponse):
                    try:
                        name = self.unanswered_searches.pop(command.cid)
                    except KeyError:
                        # This is a redundant response, which the EPICS
                        # spec tells us to ignore. (The first responder
                        # to a given request wins.)
                        if name in self.search_results:
                            accepted_address = self.search_results[name]
                            new_address = ca.extract_address(command)
                            self.log.warning("PV found on multiple servers. "
                                             "Accepted address is %s. "
                                             "Also found on %s",
                                             accepted_address, new_address)
                    else:
                        address = ca.extract_address(command)
                        self.log.debug('Found %s at %s:%d', name, *address)
                        self.search_results[name] = address

                async with self.broadcaster_command_condition:
                    self.broadcaster_command_condition.notify_all()

    def get_cached_search_result(self, name, *,
                                 threshold=STALE_SEARCH_EXPIRATION):
        'Returns address if found, raises KeyError if missing or stale.'
        address, timestamp = self.search_results[name]
        if time.monotonic() - timestamp > threshold:
            # TODO i have no idea which contexts are using me and are still
            #      alive as in the threaded client
            # Clean up expired result.
            self.search_results.pop(name, None)
            raise KeyError(f'{name!r}: stale search result')

        return address

    async def search(self, name):
        "Generate, process, and transport a search request."
        # Discard any old search result for this name.
        self.search_results.pop(name, None)
        ver_command, search_command = self.broadcaster.search(
            name, cid=self.new_id())
        # Stash the search ID for recognizes the SearchResponse later.
        self.unanswered_searches[search_command.cid] = name
        # Wait for the SearchResponse.
        while search_command.cid in self.unanswered_searches:
            await self.send(self.ca_server_port, ver_command, search_command)
            with trio.move_on_after(1):
                await self.wait_on_new_command()
        return name

    async def search_many(self, *names):
        "Generate, process, and transport search request(s)"
        # We have have already searched for these names recently.
        # Filter `pv_names` down to a subset, `needs_search`.
        needs_search = []
        use_cached_search = defaultdict(list)
        for name in names:
            try:
                address = self.get_cached_search_result(name)
            except KeyError:
                needs_search.append((self.new_id(), name))
            else:
                use_cached_search[address].append(name)

        for names in use_cached_search.values():
            yield (address, names)

        use_cached_search.clear()

        # Generate search_ids and stash them on Context state so they can
        # be used to match SearchResponses with SearchRequests.
        for search_id, name in needs_search:
            self.unanswered_searches[search_id] = name

        results = defaultdict(list)

        while needs_search:
            self.log.debug('Searching for %r PVs....', len(needs_search))
            requests = (ca.SearchRequest(name, search_id,
                                         ca.DEFAULT_PROTOCOL_VERSION)
                        for search_id, name in needs_search)
            for batch in batch_requests(requests, SEARCH_MAX_DATAGRAM_BYTES):
                await self.send(self.ca_server_port,
                                ca.VersionRequest(0, ca.DEFAULT_PROTOCOL_VERSION),
                                *batch)

            with trio.move_on_after(1):
                await self.wait_on_new_command()

            results.clear()
            found = [(search_id, name) for search_id, name in needs_search
                     if search_id not in self.unanswered_searches]
            needs_search = [key for key in needs_search
                            if key not in found]
            for _search_id, name in found:
                address, timestamp = self.search_results[name]
                results[address].append(name)

            for names in results.values():
                yield (address, names)

    async def wait_on_new_command(self):
        '''Wait for a new broadcaster command to come in'''
        async with self.broadcaster_command_condition:
            await self.broadcaster_command_condition.wait()


class Context:
    "Wraps a caproto.Broadcaster, a UDP socket, and cache of VirtualCircuits."
    def __init__(self, broadcaster=None, *, nursery):
        self.nursery = nursery
        self.circuits = []  # list of VirtualCircuits
        if broadcaster is None:
            broadcaster = SharedBroadcaster(nursery=nursery)
        self.broadcaster = broadcaster
        self.log = logging.getLogger('caproto.ctx')

    async def get_circuit(self, address, priority):
        """
        Return a VirtualCircuit with this address, priority.

        Make a new one if necessary.
        """
        for circuit in self.circuits:
            if (circuit.circuit.address == address and
                    circuit.circuit.priority == priority):
                return circuit

        ca_circuit = ca.VirtualCircuit(our_role=ca.CLIENT, address=address,
                                       priority=priority)
        circuit = VirtualCircuit(ca_circuit, nursery=self.nursery)
        self.circuits.append(circuit)
        self.nursery.start_soon(circuit.connect)
        return circuit

    async def search(self, name):
        "Generate, process, transport a search request with the broadcaster"
        return await self.broadcaster.search(name)

    async def create_channel(self, name, priority=0):
        """
        Create a new channel.
        """
        address = self.broadcaster.search_results[name]
        circuit = await self.get_circuit(address, priority)
        chan = ca.ClientChannel(name, circuit.circuit)
        # Wait for the SERVER to agree that we have an initialized circuit.
        while True:
            async with circuit.new_command_condition:
                state = circuit.circuit.states[ca.SERVER]
                if state is ca.CONNECTED:
                    break
                await circuit.new_command_condition.wait()
        # Send command that creates the Channel.
        await circuit.send(chan.create())
        return Channel(circuit, chan)

    async def create_many_channels(self, *names, priority=0,
                                   wait_for_connection=True,
                                   move_on_after=5):
        '''Create many channels in parallel through this context

        Parameters
        ----------
        *names : str
            Channel / PV names
        priority : int, optional
            Set priority of circuits
        wait_for_connection : bool, optional
            Wait for connections

        Returns
        -------
        channel_dict : OrderedDict
            Ordered dictionary of name to Channel
        '''

        channels = OrderedDict()

        async def connect_outer(names):
            nonlocal channels

            async for addr, names in self.broadcaster.search_many(*names):
                for name in names:
                    channels[name] = await self.create_channel(name,
                                                               priority=priority)

            if wait_for_connection:
                for channel in channels.values():
                    await channel.wait_for_connection()

        if move_on_after is not None:
            with trio.move_on_after(move_on_after):
                async with trio.open_nursery() as nursery:
                    nursery.start_soon(connect_outer, names)
        else:
            async with trio.open_nursery() as nursery:
                nursery.start_soon(connect_outer, names)
        return channels<|MERGE_RESOLUTION|>--- conflicted
+++ resolved
@@ -327,14 +327,10 @@
 
     async def _broadcaster_recv_loop(self, task_status):
         self.udp_sock = ca.bcast_socket(socket_module=socket)
-<<<<<<< HEAD
         # Must bind or getsocketname() will raise on Windows.
         # See https://github.com/caproto/caproto/issues/514.
         self.udp_sock.bind(('', 0))
-        self.broadcaster.our_address = self.udp_sock.getsockname()[:2]
-=======
         self.broadcaster.our_address = safe_getsockname(self.udp_sock)
->>>>>>> ffc1952a
         command = self.broadcaster.register('127.0.0.1')
         await self.send(ca.EPICS_CA2_PORT, command)
         task_status.started()
